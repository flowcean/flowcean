from flowcean.core.environment.incremental import IncrementalEnvironment
from flowcean.core.learner import SupervisedIncrementalLearner
from flowcean.core.model import Model, ModelWithTransform
from flowcean.core.transform import FitIncremetally, Identity, Transform


def learn_incremental(
    environment: IncrementalEnvironment,
    learner: SupervisedIncrementalLearner,
    inputs: list[str],
    outputs: list[str],
    input_transform: Transform | None = None,
    output_transform: Transform | None = None,
) -> Model:
    """Learn from a incremental environment.

    Learn from a incremental environment by incrementally learning from
    the input-output pairs. The learning process stops when the environment
    ends.

    Args:
        environment: The incremental environment.
        learner: The supervised incremental learner.
        inputs: The input feature names.
        outputs: The output feature names.
        input_transform: The transform to apply to the input features.
        output_transform: The transform to apply to the output features.
            Its inverse will be part of the final model.

    Returns:
        The model learned from the environment.
    """
    model = None
    for data in environment:
        input_features = data.select(inputs)
        output_features = data.select(outputs)

        if isinstance(input_transform, FitIncremetally):
            input_transform.fit_incremental(input_features)

        if input_transform is not None:
            input_features = input_transform.apply(input_features)

        if isinstance(output_transform, FitIncremetally):
            output_transform.fit_incremental(output_features)

        if output_transform is not None:
            output_features = output_transform.apply(output_features)

        model = learner.learn_incremental(
            input_features,
            output_features,
        )

    if model is None:
        message = "No data found in environment."
        raise ValueError(message)
<<<<<<< HEAD
    if input_transform is not None:
        return ModelWithTransform(
            model=model,
            input_transform=input_transform,
            output_transform=Identity(),
        )
    return model
=======

    if input_transform is None and output_transform is None:
        return model

    if output_transform is not None:
        output_transform = output_transform.inverse()

    return ModelWithTransform(
        model=model,
        input_transform=input_transform,
        output_transform=output_transform,
    )
>>>>>>> 992cb8c6
<|MERGE_RESOLUTION|>--- conflicted
+++ resolved
@@ -55,15 +55,6 @@
     if model is None:
         message = "No data found in environment."
         raise ValueError(message)
-<<<<<<< HEAD
-    if input_transform is not None:
-        return ModelWithTransform(
-            model=model,
-            input_transform=input_transform,
-            output_transform=Identity(),
-        )
-    return model
-=======
 
     if input_transform is None and output_transform is None:
         return model
@@ -75,5 +66,4 @@
         model=model,
         input_transform=input_transform,
         output_transform=output_transform,
-    )
->>>>>>> 992cb8c6
+    )