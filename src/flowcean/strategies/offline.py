--- conflicted
+++ resolved
@@ -73,15 +73,9 @@
         output_transform = output_transform.inverse()
 
     return ModelWithTransform(
-<<<<<<< HEAD
-        model=model,
-        input_transform=input_transform,
-        output_transform=Identity(),
-=======
         model,
         input_transform,
         output_transform,
->>>>>>> 992cb8c6
     )
 
 
