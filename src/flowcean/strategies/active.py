--- conflicted
+++ resolved
@@ -28,12 +28,9 @@
         The model learned from the environment.
     """
     model = None
-<<<<<<< HEAD
     action, observation = environment.load()
     learner.load(action, observation)
 
-=======
->>>>>>> d99f07de
     try:
         while True:
             observations = environment.observe()
