--- conflicted
+++ resolved
@@ -1,19 +1,12 @@
 [project]
 name = "automatic-lashing-platform"
 version = "0.1.0"
-<<<<<<< HEAD
-description = "Add your description here"
-readme = "README.md"
-requires-python = ">=3.13"
+requires-python = ">=3.10, <4.0"
 dependencies = [
     "flowcean",
     "matplotlib",
     "graphviz",
 ]
-=======
-requires-python = ">=3.10, <4.0"
-dependencies = ["flowcean"]
->>>>>>> 8997c457
 
 [tool.pyright]
 extends = "../../pyproject.toml"
