#!/usr/bin/env python
<<<<<<< HEAD
# /// script
# dependencies = [
#     "flowcean",
#     "matplotlib",
#     "graphviz",
# ]
#
# [tool.uv.sources]
# flowcean = { path = "../.." , editable = true }
# ///
=======
>>>>>>> 356a226d

# system libraries
import argparse
import logging
import math
import os
import time
from os import environ
from pathlib import Path
from sys import base_prefix
from typing import Any

# third-party libraries
import graphviz
import matplotlib.pyplot as plt
import numpy as np
from matplotlib.table import Table

# flowcean libraries
import flowcean.cli
from flowcean.core import SupervisedLearner, evaluate_offline, learn_offline
from flowcean.polars import (
    DataFrame,
    Derivative,
    Filter,
    Flatten,
    Resample,
    Select,
    TimeWindow,
    TrainTestSplit,
)
from flowcean.polars.transforms.filter import And, Not, Or  # noqa: F401
from flowcean.sklearn import (
    MeanAbsoluteError,
    MeanAbsolutePercentageError,
    MeanSquaredError,
    RegressionTree,
)
from flowcean.torch.lightning_learner import (
    LightningLearner,
    MultilayerPerceptron,
)

# set matplotlib backend Tcl/Tk libraries for the usage in uv
environ["TCL_LIBRARY"] = str(Path(base_prefix) / "tcl" / "tcl8.6")
environ["TK_LIBRARY"] = str(Path(base_prefix) / "tcl" / "tk8.6")

# constants
NATIVE_SAMPLE_RATE = 0.01  # 1500 values per second

# start logger
logger = logging.getLogger(__name__)


def main(args: argparse.Namespace) -> None:
    flowcean.cli.initialize_logging(parse_arguments=False)

    data, inputs, outputs = load_and_prepare_data(args)
    inspect_data(args, data)

    if args.train_nodes_vs_error:
        train_nodes_vs_error(args, data, inputs, outputs)
    elif args.train_depth_vs_error:
        train_depth_vs_error(args, data, inputs, outputs)
    elif args.train_time_vs_error:
        train_time_vs_error(args, data, inputs, outputs)
    elif not args.no_training:
        train_and_evaluate_model(args, data, inputs, outputs)

    if args.show_latest_graph or args.show_graph:
        graph = get_graph(args)
        if graph:
            graph.render(view=True)


def load_and_prepare_data(args: argparse.Namespace) -> tuple:
    logger.info("Loading data...")
    time_start = time.time()
    data = (
        DataFrame.from_parquet("./data/" + args.training_data)
        | Select(
            [
                "p_accumulator",
                "containerWeight",
                "p_initial",
                "activeValveCount",
                "T",
            ],
        )
        | Filter(eval(args.filter))  # noqa: S307
        | Resample(args.sample_rate)
        | TimeWindow(
            time_start=args.time_window_start,
            time_end=args.time_window_end,
        )
        | Flatten()
        | Derivative("p_accumulator" if args.apply_derivative else " ")
    )
    time_after_load = time.time()
    logger.info("Took %.5f s to load data", time_after_load - time_start)

    if args.only_pressure_curve:
        inputs = ["^p_accumulator_.*$"]
    else:
        inputs = [
            "^p_accumulator_.*$",
            "activeValveCount",
            "p_initial",
            "T",
        ]

    outputs = ["containerWeight"]

    return data, inputs, outputs


def inspect_data(
    args: argparse.Namespace,
    data: DataFrame,
) -> None:
    if (
        args.print_overview
        or args.check_redundancy
        or args.print_data
        or args.print_row
        or args.plot_data
        or args.plot_row
    ):
        logger.info("Observing data...")
        time_start = time.time()
        observed_data = data.observe().collect()
        time_after_observe = time.time()
        logger.info(
            "Took %.5f s to observe data",
            time_after_observe - time_start,
        )

        if args.print_overview:
            print_overview(observed_data)

        if args.check_redundancy:
            check_redundancy(observed_data)

        if args.print_data:
            print_data(args, observed_data)

        if args.plot_data:
            plot_data(args, observed_data)

        if args.print_row:
            print_row(observed_data)

        if args.plot_row:
            plot_row(args, observed_data)


def print_overview(observed_data: DataFrame) -> None:
    logger.info("Data overview:")
    print(observed_data)


def check_redundancy(observed_data: Any) -> None:
    logger.info("Checking for duplicated and unique output-values:")
    rows = {}
    duplicates = {}
    uniques = {}
    for row, i in zip(
        observed_data.select("containerWeight").iter_rows(),
        range(observed_data.select("containerWeight").shape[0]),
        strict=False,
    ):
        if row[0] in rows:
            if row[0] in duplicates:
                duplicates[row[0]].append(i)
            else:
                duplicates[row[0]] = [rows[row[0]], i]
            if row[0] in uniques:
                uniques.pop(row[0])
        else:
            rows[row[0]] = i
            uniques[row[0]] = i

    if duplicates:
        print(f"Duplicates ({len(duplicates)}):")
        print(duplicates)
        print(f"Uniques ({len(uniques)}):")
        print(uniques)
    else:
        print("No duplicates found.")


def print_data(
    args: argparse.Namespace,
    observed_data: Any,
) -> None:
    logger.info("Printing %d rows:", args.prints)

    dimension = observed_data.shape[0]
    prints = min(dimension, args.prints)

    for i, c in zip(
        range(0, dimension, int(dimension / prints)),
        range(prints),
        strict=False,
    ):
        index = i if args.print_distributed else c
        print(f"Index: {index}")
        print(
            f"Weight: {
                round(observed_data.select('containerWeight').row(index)[0], 3)
            }",
        )
        print(
            f"Active Valves: {
                observed_data.select('activeValveCount').row(index)[0]
            }",
        )
        print(
            f"Initial Pressure: {
                round(observed_data.select('p_initial').row(index)[0], 3)
            }",
        )
        print(
            f"Temperature: {
                round(observed_data.select('T').row(index)[0], 3)
            }",
        )
        print(
            f"Accumulated Pressures: \n{
                observed_data.select('^p_accumulator_.*$').row(index)
            }",
        )


def print_row(observed_data: Any) -> None:
    logger.info("Printing rows interactively:")
    while True:
        index = input("Enter the row index to print or 'x' to quit: ")
        if index == "x":
            break
        print(
            f"Weight: {
                round(
                    observed_data.select('containerWeight').row(int(index))[0],
                    3,
                )
            }",
        )
        print(
            f"Active Valves: {
                observed_data.select('activeValveCount').row(int(index))[0]
            }",
        )
        print(
            f"Initial Pressure: {
                round(observed_data.select('p_initial').row(int(index))[0], 3)
            }",
        )
        print(
            f"Temperature: {
                round(observed_data.select('T').row(int(index))[0], 3)
            }",
        )
        print(
            f"Accumulated Pressures: \n{
                observed_data.select('^p_accumulator_.*$').row(int(index))
            }",
        )


def set_plot_labels() -> None:
    if args.sample_rate == NATIVE_SAMPLE_RATE:
        plt.xlabel("Time [ms]")
    else:
        plt.xlabel("Time [samples]")
    if args.plot_normalized:
        plt.ylabel("Normalized Accumulator Pressure [bar]")
    elif args.apply_derivative:
        plt.ylabel("Derivative of Accumulator Pressure [bar]")
    else:
        plt.ylabel("Accumulator Pressure [bar]")


def set_plot_style(
    args: argparse.Namespace,
    weight: float,
    index: int,
) -> None:
    if args.plot_plain:
        plt.xticks([])
        plt.yticks([])
        plt.xlabel("")
        plt.ylabel("")
    elif not args.plot_without_notations:
        if args.plot_subplots:
            plt.title(
                f"Weight: {weight}, Index: {index}",
            )
        else:
            set_plot_labels()


def get_pressure_data(
    observed_data: Any,
    index: int,
    *,
    normalized: bool = False,
) -> Any:
    pressure_data = observed_data.select("^p_accumulator_.*$").row(int(index))
    # normalization of the pressure data
    if normalized:
        pressure_data = np.array(pressure_data)
        pressure_data = pressure_data - pressure_data[0]
    return pressure_data


def get_scaled_time(pressure_data: Any, sample_rate: float) -> np.ndarray:
    # scale x-achsis to milliseconds if sample rate is native
    if sample_rate == NATIVE_SAMPLE_RATE:
        return np.arange(len(pressure_data)) * 10  # 10 ms per sample
    return np.arange(len(pressure_data))


def plot_with_legend(
    time: np.ndarray,
    pressure_data: Any,
    weight: float,
    color: str = "",
) -> None:
    if color:
        plt.plot(time, pressure_data, color=color, label=f"{int(weight)} tons")
    else:
        plt.plot(time, pressure_data, label=f"{int(weight)} tons")
    handles, labels = plt.gca().get_legend_handles_labels()
    sorted_handles_labels = sorted(
        zip(labels, handles, strict=False),
        key=lambda x: x[0],
    )
    labels, handles = zip(*sorted_handles_labels, strict=False)
    plt.legend(handles, labels)


def plot_data(args: argparse.Namespace, observed_data: Any) -> None:
    logger.info("Plotting %d rows:", args.plots)

    dimension = observed_data.shape[0]
    plots = min(dimension, args.plots)
    plot_rows = math.ceil(math.sqrt(plots))
    plot_cols = math.ceil(plots / plot_rows)

    plt.figure(figsize=(8, 6))

    for i, c in zip(
        range(0, dimension, int(dimension / plots)),
        range(plots),
        strict=False,
    ):
        index = i if args.plot_distributed else c

        pressure_data = get_pressure_data(
            observed_data,
            index,
            normalized=args.plot_normalized,
        )

        weight = round(
            observed_data.select("containerWeight").row(index)[0],
            3,
        )

        time = get_scaled_time(
            pressure_data,
            args.sample_rate,
        )

        # define subplot
        if args.plot_subplots:
            plt.subplot(plot_rows, plot_cols, c + 1)
            plt.subplots_adjust(
                hspace=0.5,
                wspace=0.5,
                left=0.1,
                right=0.95,
                top=0.9,
                bottom=0.1,
            )

        set_plot_style(args, weight, index)

        # plot the data
        epsilon = args.plot_highlight_similar_weight_range / 2
        if args.plot_highlight_similar_weight == 0 or (
            weight < args.plot_highlight_similar_weight + epsilon
            and weight > args.plot_highlight_similar_weight - epsilon
        ):
            if args.plot_legend:
                plot_with_legend(time, pressure_data, weight)
            else:
                plt.plot(time, pressure_data)
        elif args.plot_legend:
            plot_with_legend(time, pressure_data, weight, color="gray")
        else:
            plt.plot(time, pressure_data, color="gray")

    plt.show()


def plot_row(args: argparse.Namespace, observed_data: Any) -> None:
    logger.info("Plotting rows interactively:")

    plt.figure(figsize=(8, 6))
    plt.subplots_adjust(left=0.1, right=0.95, top=0.9, bottom=0.1)

    while True:
        index = input("Enter the row index to plot or 'x' to quit: ")
        if index == "x":
            break
        weight = round(
            observed_data.select("containerWeight").row(int(index))[0],
            3,
        )
        active_valves = observed_data.select("activeValveCount").row(
            int(index),
        )[0]
        temperature = round(observed_data.select("T").row(int(index))[0], 3)
        initial_pressure = round(
            observed_data.select("p_initial").row(int(index))[0],
            3,
        )

        pressure_data = get_pressure_data(
            observed_data,
            int(index),
            normalized=args.plot_normalized,
        )

        time = get_scaled_time(
            pressure_data,
            args.sample_rate,
        )

        if args.plot_plain:
            # only plot the plain graph
            plt.plot(pressure_data)
            plt.xticks([])
            plt.yticks([])
            plt.xlabel("")
            plt.ylabel("")
        else:
            set_plot_labels()
            plt.plot(time, pressure_data)

            # table with parameter of the simulation run
            parameter_table = [
                ["Container Weight", f"{weight:.2f} tons"],
                ["Active Valves", f"{active_valves}"],
                ["Temperature", f"{temperature:.2f} °C"],
                ["Initial Pressure", f"{initial_pressure:.2f} bar"],
            ]
            ax = plt.gca()
            if args.apply_derivative:
                table = Table(ax, loc="upper right")
            else:
                table = Table(ax, loc="lower right")
            for i, row in enumerate(parameter_table):
                for j, cell in enumerate(row):
                    table_cell = table.add_cell(
                        i,
                        j,
                        text=cell,
                        loc="left",
                        width=0.3,
                        height=0.075,
                    )
                    table_cell.get_text().set_fontfamily("serif")
                    table_cell.get_text().set_fontsize(10)
                    table_cell.set_facecolor("white")
            ax.add_table(table)

            plt.grid(visible=True, linestyle="--", alpha=0.5)
        plt.show()


def build_tree_learner(
    args: argparse.Namespace,
    **tree_params: Any,
) -> SupervisedLearner:
    if args.store_graph:
        Path.mkdir(Path("./graphs"), exist_ok=True)
        tree_path = Path(
            f"./graphs/regression_tree_{time.strftime('%Y%m%d-%H%M%S')}.dot",
        )
        tree_path.open(mode="w").close()
        return RegressionTree(
            dot_graph_export_path=str(tree_path),
            **tree_params,
        )
    return RegressionTree(**tree_params)


def train_nodes_vs_error(
    args: argparse.Namespace,
    data: DataFrame,
    inputs: list,
    outputs: list,
) -> None:
    logger.info(
        "Training the model with %d as maximum number of nodes:",
        args.train_nodes_vs_error_max_nodes,
    )

    train_env, test_env = TrainTestSplit(ratio=0.8, shuffle=False).split(
        data,
    )

    errors = []
    node_numbers = []
    for nodes in range(
        2,
        args.train_nodes_vs_error_max_nodes,
        args.train_nodes_vs_error_steps,
    ):
        logger.info("Training with %d nodes:", nodes)
        time_start = time.time()

        tree_params = {
            "max_leaf_nodes": nodes,
        }
        learner = build_tree_learner(args, **tree_params)
        model = learn_offline(train_env, learner, inputs, outputs)
        report = evaluate_offline(
            model,
            test_env,
            inputs,
            outputs,
            [MeanSquaredError()],
        )

        time_after_learning = time.time()
        logger.info(
            "Took %.5f s to learn model",
            time_after_learning - time_start,
        )
        errors.append(report.entries["MeanSquaredError"])
        node_numbers.append(nodes)

    # calculate optimal number of nodes
    distances = np.sqrt(np.array(node_numbers) ** 2 + np.array(errors) ** 2)
    min_index = np.argmin(distances)
    logger.info(
        "Optimal number of nodes: %d with error: %.2f",
        node_numbers[min_index],
        errors[min_index],
    )

    # plot errors
    plt.figure()
    plt.plot(node_numbers, errors)
    plt.plot(node_numbers[min_index], errors[min_index], "ro", markersize=6)
    plt.annotate(
        f"({node_numbers[min_index]}, {errors[min_index]:.2f})",
        xy=(node_numbers[min_index], errors[min_index]),
        xytext=(20, 20),
        textcoords="offset points",
        arrowprops={"arrowstyle": "->", "color": "black"},
        fontsize=10,
        bbox={
            "boxstyle": "round,pad=0.3",
            "edgecolor": "gray",
            "facecolor": "white",
        },
    )
    plt.xlabel("Number of Leaf Nodes")
    plt.ylabel("Mean Squared Error")
    plt.title("Leaf Nodes vs. Error")
    plt.grid(visible=True, linestyle="--", alpha=0.7)
    plt.show()


def train_depth_vs_error(
    args: argparse.Namespace,
    data: DataFrame,
    inputs: list,
    outputs: list,
) -> None:
    logger.info(
        "Training the model with %d as maximum depth of the tree:",
        args.train_depth_vs_error_max_depth,
    )

    train_env, test_env = TrainTestSplit(ratio=0.8, shuffle=False).split(
        data,
    )

    errors = []
    depth_numbers = []
    for depth in range(
        2,
        args.train_depth_vs_error_max_depth,
        args.train_depth_vs_error_steps,
    ):
        logger.info("Training with a depth of %d:", depth)
        time_start = time.time()

        tree_params = {
            "max_depth": depth,
        }
        learner: Any = build_tree_learner(args, **tree_params)
        model = learn_offline(train_env, learner, inputs, outputs)
        report = evaluate_offline(
            model,
            test_env,
            inputs,
            outputs,
            [MeanSquaredError()],
        )

        time_after_learning = time.time()
        logger.info(
            "Took %.5f s to learn model",
            time_after_learning - time_start,
        )
        errors.append(report.entries["MeanSquaredError"])
        depth_numbers.append(depth)

        if learner.regressor.get_depth() < depth:
            logger.info(
                "Max depth of the model is less than %d.",
                depth,
            )
            break

    # calculate optimal number of nodes
    distances = np.sqrt(np.array(depth_numbers) ** 2 + np.array(errors) ** 2)
    min_index = np.argmin(distances)
    logger.info(
        "Optimal number of depth: %d with error: %.2f",
        depth_numbers[min_index],
        errors[min_index],
    )

    # plot errors
    plt.plot(depth_numbers, errors)
    plt.plot(depth_numbers[min_index], errors[min_index], "ro", markersize=6)
    plt.annotate(
        f"({depth_numbers[min_index]}, {errors[min_index]:.2f})",
        xy=(depth_numbers[min_index], errors[min_index]),
        xytext=(20, 20),
        textcoords="offset points",
        arrowprops={"arrowstyle": "->", "color": "black"},
        fontsize=10,
        bbox={
            "boxstyle": "round,pad=0.3",
            "edgecolor": "gray",
            "facecolor": "white",
        },
    )
    plt.xlabel("Depth of the Tree")
    plt.ylabel("Mean Squared Error")
    plt.title("Tree Depth vs. Error")
    plt.grid(visible=True, linestyle="--", alpha=0.7)
    plt.show()


def train_time_vs_error(
    args: argparse.Namespace,
    data: DataFrame,
    inputs: list,
    outputs: list,
) -> None:
    logger.info(
        "Training the model with %d as maximum seconds to train the model",
        args.train_time_vs_error_max_time,
    )

    train_env, test_env = TrainTestSplit(ratio=0.8, shuffle=False).split(
        data,
    )

    errors = []
    times = []
    depths = []
    depth_count = 1
    while True:
        logger.info("Training with %d as max-depth:", depth_count)
        time_start = time.time()

        tree_params = {
            "max_depth": depth_count,
        }
        learner: Any = build_tree_learner(args, **tree_params)
        model = learn_offline(train_env, learner, inputs, outputs)
        report = evaluate_offline(
            model,
            test_env,
            inputs,
            outputs,
            [MeanSquaredError()],
        )

        time_to_learn = time.time() - time_start
        logger.info(
            "Took %.5f s to learn model",
            time_to_learn,
        )
        errors.append(report.entries["MeanSquaredError"])
        times.append(time_to_learn)
        depths.append(depth_count)

        if time_to_learn > args.train_time_vs_error_max_time:
            logger.info(
                "Time to train the model exceeded %d seconds.",
                args.train_time_vs_error_max_time,
            )
            break
        if learner.regressor.get_depth() < depth_count:
            logger.info(
                "Max depth of the model is less than %d.",
                depth_count,
            )
            break
        depth_count += 1

    # calculate optimal number of nodes
    distances = np.sqrt(np.array(times) ** 2 + np.array(errors) ** 2)
    min_index = np.argmin(distances)
    logger.info(
        "Optimal time to train: %.2f with error: %.2f and depth: %d",
        times[min_index],
        errors[min_index],
        depths[min_index],
    )

    # plot errors
    plt.figure()
    plt.plot(times, errors)
    plt.plot(times[min_index], errors[min_index], "ro", markersize=6)
    plt.annotate(
        f"({times[min_index]:.2f}, {errors[min_index]:.2f})\n"
        f"Depth: {depths[min_index]}",
        xy=(times[min_index], errors[min_index]),
        xytext=(20, 20),
        textcoords="offset points",
        arrowprops={"arrowstyle": "->", "color": "black"},
        fontsize=10,
        bbox={
            "boxstyle": "round,pad=0.3",
            "edgecolor": "gray",
            "facecolor": "white",
        },
    )
    plt.xlabel("Time to Train (s)")
    plt.ylabel("Mean Squared Error")
    plt.title("Training Duration vs. Error")
    plt.grid(visible=True, linestyle="--", alpha=0.7)
    plt.show()


def train_and_evaluate_model(
    args: argparse.Namespace,
    data: DataFrame,
    inputs: list,
    outputs: list,
) -> None:
    logger.info("Training the model:")

    train_env, test_env = TrainTestSplit(ratio=0.8, shuffle=False).split(
        data,
    )

    time_start = time.time()

    if args.use_lightning_learner:
        learner = LightningLearner(
            MultilayerPerceptron(
                learning_rate=args.lightning_learning_rate,
                input_size=len(inputs),
                output_size=len(outputs),
            ),
        )
    else:
        tree_params = {
            "max_depth": args.tree_max_depth,
            "min_samples_split": args.tree_min_samples_split,
            "min_samples_leaf": args.tree_min_samples_leaf,
            "max_leaf_nodes": args.tree_max_leaf_nodes,
            "min_impurity_decrease": args.tree_min_impurity_decrease,
            "ccp_alpha": args.tree_ccp_alpha,
        }
        learner = build_tree_learner(args, **tree_params)

    model = learn_offline(
        train_env,
        learner,
        inputs,
        outputs,
    )

    report = evaluate_offline(
        model,
        test_env,
        inputs,
        outputs,
        [
            MeanAbsoluteError(),
            MeanSquaredError(),
            MeanAbsolutePercentageError(),
        ],
    )
    time_after_learning = time.time()
    logger.info(
        "Took %.5f s to learn model",
        time_after_learning - time_start,
    )

    print(report)


def get_graph(args: argparse.Namespace) -> graphviz.Source:
    graph_path = None

    if args.show_latest_graph:
        list_of_graphs = os.listdir("./graphs")
        if list_of_graphs:
            graph_path = Path("./graphs/" + max(list_of_graphs))
        else:
            logger.warning("No dot-graphs found in './graphs'.")

    elif args.show_graph:
        path = Path("./graphs/" + args.show_graph)
        if path.exists():
            graph_path = path
        else:
            logger.warning(
                "No dot-graph found at './graphs/%s'.",
                args.show_graph,
            )

    if graph_path:
        with graph_path.open() as file:
            dot_graph = file.read()
        return graphviz.Source(dot_graph)

    return None


if __name__ == "__main__":
    parser = argparse.ArgumentParser(
        prog="run.py",
        description="Run the Automatic Lashing Platform example.",
        epilog=(
            """Try this example for learning with best-known parameters: """
            """uv run run.py --time_window_end 4 """
            """--apply_derivative --filter \'"activeValveCount > 0"\' """
            """--tree_min_impurity_decrease 0.1 --tree_max_depth 10 """
            """--plot_data --plot_distributed --plots 9 """
            """--store_graph --show_latest_graph"""
        ),
    )

    # parameter

    parameter_group = parser.add_argument_group(
        "Parameters",
        "Parameter options for the training data.",
    )
    parameter_group.add_argument(
        "--training_data",
        type=str,
        default="alp_sim_data.parquet",
        metavar="FILE",
        help="Set the training data file. (default: alp_sim_data.parquet)",
    )
    parameter_group.add_argument(
        "--time_window_start",
        type=float,
        default=0.0,
        metavar="TIME",
        help="Set the start of the time window. Range: [0, 15] (default: 0.0)",
    )
    parameter_group.add_argument(
        "--time_window_end",
        type=float,
        default=15.0,
        metavar="TIME",
        help="Set the end of the time window. Range: [0, 15] (default: 15.0)",
    )
    parameter_group.add_argument(
        "--sample_rate",
        type=float,
        default=0.01,
        metavar="RATE",
        help="Set the sample rate for the data. (default: 0.01 [1500 Values])",
    )
    parameter_group.add_argument(
        "--filter",
        type=str,
        default='"1==1"',
        metavar="CONDITION",
        help=(
            """Filter the data with a condition like """
            """\'And(["activeValveCount > 0", "activeValveCount < 3"])\' """
            """or simply something like \'"activeValveCount > 0"\'."""
        ),
    )
    parameter_group.add_argument(
        "--apply_derivative",
        action="store_true",
        help="Apply the derivative to the data.",
    )
    parameter_group.add_argument(
        "--only_pressure_curve",
        action="store_true",
        help="Use only the pressure curve as input for training.",
    )

    # training data inspection

    data_inspection_group = parser.add_argument_group(
        "Training Data",
        "Tools to inspect the training data.",
    )
    data_inspection_group.add_argument(
        "--print_overview",
        action="store_true",
        help="Print a short overview of the training data.",
    )
    data_inspection_group.add_argument(
        "--check_redundancy",
        action="store_true",
        help=(
            "Check for duplicated and unique output values in the "
            "training data. (only for containerWeight)"
        ),
    )
    data_inspection_group.add_argument(
        "--print_data",
        action="store_true",
        help="Print a number of rows of the training data.",
    )
    data_inspection_group.add_argument(
        "--prints",
        type=int,
        default=10,
        metavar="NUMBER",
        help="Number of rows to print. (default: 10)",
    )
    data_inspection_group.add_argument(
        "--print_distributed",
        action="store_true",
        help="Print from distributed training data.",
    )
    data_inspection_group.add_argument(
        "--print_row",
        action="store_true",
        help="Print a row of the training data interactively.",
    )
    data_inspection_group.add_argument(
        "--plot_data",
        action="store_true",
        help="Plot the training data.",
    )
    data_inspection_group.add_argument(
        "--plots",
        type=int,
        default=20,
        metavar="NUMBER",
        help="Number of plots to show. (default: 20)",
    )
    data_inspection_group.add_argument(
        "--plot_plain",
        action="store_true",
        help="Plot only the graph without notations and axis labels.",
    )
    data_inspection_group.add_argument(
        "--plot_legend",
        action="store_true",
        help=(
            "Plot the legend with the weight of the container in the graph."
        ),
    )
    data_inspection_group.add_argument(
        "--plot_without_notations",
        action="store_true",
        help="Plot the graph without notations. (for --plot_data only)",
    )
    data_inspection_group.add_argument(
        "--plot_subplots",
        action="store_true",
        help="Plot the graphs as subplots. (for --plot_data only)",
    )
    data_inspection_group.add_argument(
        "--plot_normalized",
        action="store_true",
        help="Plot the pressure data normalized to the first value.",
    )
    data_inspection_group.add_argument(
        "--plot_highlight_similar_weight",
        type=int,
        default=0,
        metavar="WEIGHT [tons]",
        help=(
            "Plot only those curves colorfully which correspond "
            "to the given weight in range. "
            "(for --plot_data only)"
        ),
    )
    data_inspection_group.add_argument(
        "--plot_highlight_similar_weight_range",
        type=int,
        default=10,
        metavar="RANGE [tons]",
        help=(
            "Range around the weight to highlight in the plot. "
            "(default: 10, meaning the weight is in the range of "
            "marked_weight ± range/2)"
        ),
    )
    data_inspection_group.add_argument(
        "--plot_distributed",
        action="store_true",
        help="Plot from distributed training data.",
    )
    data_inspection_group.add_argument(
        "--plot_row",
        action="store_true",
        help="Plot a row of the training data interactively.",
    )

    # training

    training_group = parser.add_argument_group(
        "Model Training",
        "Options to train the model.",
    )
    training_group.add_argument(
        "--no_training",
        action="store_true",
        help="Do not train.",
    )
    training_group.add_argument(
        "--train_nodes_vs_error",
        action="store_true",
        help=(
            "Train the model with different numbers of nodes, plot the "
            "error and give the optimal number of nodes."
        ),
    )
    training_group.add_argument(
        "--train_nodes_vs_error_max_nodes",
        type=int,
        default=16,
        metavar="NODES",
        help=(
            "Set the maximum number of leaf nodes for the training. "
            "(default: 16)"
        ),
    )
    training_group.add_argument(
        "--train_nodes_vs_error_steps",
        type=int,
        default=2,
        metavar="STEPS",
        help=(
            "Set the number of nodes to increment after each iteration. "
            "(default: 2)"
        ),
    )
    training_group.add_argument(
        "--train_depth_vs_error",
        action="store_true",
        help=(
            "Train the model with different tree depths, plot the "
            "error and give the optimal depth."
        ),
    )
    training_group.add_argument(
        "--train_depth_vs_error_max_depth",
        type=int,
        default=20,
        metavar="DEPTH",
        help="Set the maximum depth of the regression tree. (default: 20)",
    )
    training_group.add_argument(
        "--train_depth_vs_error_steps",
        type=int,
        default=1,
        metavar="STEPS",
        help=(
            "Set the number of depth increments after each iteration. "
            "(default: 1)"
        ),
    )
    training_group.add_argument(
        "--train_time_vs_error",
        action="store_true",
        help=(
            "Train the model with different training times, plot the error "
            "and give the optimal time and nodes to train."
        ),
    )
    training_group.add_argument(
        "--train_time_vs_error_max_time",
        type=int,
        default=8,
        metavar="TIME",
        help=(
            "Set the maximum time (seconds) to train the model. (default: 8)"
        ),
    )
    training_group.add_argument(
        "--tree_max_depth",
        type=int,
        default=None,
        metavar="DEPTH",
        help="Set the maximum depth of the regression tree. (default: None)",
    )
    training_group.add_argument(
        "--tree_min_samples_split",
        type=int,
        default=2,
        metavar="SAMPLES",
        help=(
            "Set the minimum samples to split the regression tree. "
            "(default: 2)"
        ),
    )
    training_group.add_argument(
        "--tree_min_samples_leaf",
        type=int,
        default=1,
        metavar="SAMPLES",
        help=(
            "Set the minimum samples in a leaf of the regression tree. "
            "(default: 1)"
        ),
    )
    training_group.add_argument(
        "--tree_max_leaf_nodes",
        type=int,
        default=None,
        metavar="NODES",
        help="Set the maximum leaf nodes of the regression tree. "
        "(default: None)",
    )
    training_group.add_argument(
        "--tree_min_impurity_decrease",
        type=float,
        default=0.0,
        metavar="DECREASE",
        help=(
            "Set the minimum impurity decrease of the regression tree. "
            "(default: 0.0)"
        ),
    )
    training_group.add_argument(
        "--tree_ccp_alpha",
        type=float,
        default=0.0,
        metavar="ALPHA",
        help=(
            "Set the complexity parameter of the regression tree. "
            "(default: 0.0)"
        ),
    )
    training_group.add_argument(
        "--use_lightning_learner",
        action="store_true",
        help=(
            "Use the Lightning Learner with Multilayer Perceptron "
            "instead of Regression Tree."
        ),
    )
    training_group.add_argument(
        "--lightning_learning_rate",
        type=float,
        default=0.1,
        metavar="RATE",
        help="Set the learning rate for the lightning model. (default: 0.1)",
    )

    # training evaluation

    evaluation_group = parser.add_argument_group(
        "Model Evaluation",
        "Options to evaluate the model.",
    )
    evaluation_group.add_argument(
        "--store_graph",
        action="store_true",
        help="Store the regression tree as a dot-graph at './graphs'.",
    )
    evaluation_group.add_argument(
        "--show_latest_graph",
        action="store_true",
        help="Show the latest stored dot-graph.",
    )
    evaluation_group.add_argument(
        "--show_graph",
        type=str,
        metavar="FILE-NAME",
        help="Show a stored dot-graph.",
    )

    args = parser.parse_args()

    main(args)<|MERGE_RESOLUTION|>--- conflicted
+++ resolved
@@ -1,17 +1,4 @@
 #!/usr/bin/env python
-<<<<<<< HEAD
-# /// script
-# dependencies = [
-#     "flowcean",
-#     "matplotlib",
-#     "graphviz",
-# ]
-#
-# [tool.uv.sources]
-# flowcean = { path = "../.." , editable = true }
-# ///
-=======
->>>>>>> 356a226d
 
 # system libraries
 import argparse
