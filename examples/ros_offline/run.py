#!/usr/bin/env python
# /// script
# dependencies = [
#     "flowcean",
# ]
#
# [tool.uv.sources]
# flowcean = { path = "../../", editable = true }
# ///

import logging
from pathlib import Path

<<<<<<< HEAD
import polars as pl

=======
>>>>>>> 6e8a1560
import flowcean.cli
from flowcean.environments.rosbag import RosbagLoader
from flowcean.transforms import MatchSamplingRate

logger = logging.getLogger(__name__)

USE_CACHED_ROS_DATA = False
UPDATE_CACHE = False


def main() -> None:
    flowcean.cli.initialize_logging()

<<<<<<< HEAD
    if USE_CACHED_ROS_DATA and Path("cached_ros_data.json").exists():
        data = pl.read_json("cached_ros_data.json")
    else:
        environment = RosbagLoader(
            path="rec_20241021_152106",
            topics={
                "/amcl_pose": [
                    "pose.pose.position.x",
                    "pose.pose.position.y",
                ],
                "/momo/pose": [
                    "pose.position.x",
                    "pose.position.y",
                ],
                "/scan": [
                    "ranges",
                ],
                "/particle_cloud": ["particles"],
                "/position_error": ["data"],
                "/heading_error": ["data"],
            },
            msgpaths=[
                "/opt/ros/humble/share/sensor_msgs/msg/LaserScan.msg",
                "/opt/ros/humble/share/nav2_msgs/msg/ParticleCloud.msg",
                "/opt/ros/humble/share/nav2_msgs/msg/Particle.msg",
            ],
        )
        data = environment.observe()

    if UPDATE_CACHE:
        if Path("cached_ros_data.json").exists():
            user_input = input("Overwrite cache? (y/n): ")
            if user_input == "y":
                data.write_json()
                print("Cache updated")
        else:
            data.write_json(file="cached_ros_data.json")
            print("Cache created")
    print(f"original data: {data}")
=======
    environment = RosbagLoader(
        path="rec_20241021_152106",
        topics={
            "/momo/pose": [
                "pose.position.x",
                "pose.position.y",
            ],
            "/odometry/filtered": [
                "pose.pose.position.x",
                "pose.pose.position.y",
            ],
        },
    )
    data = environment.observe()
    print(data)
    transform = MatchSamplingRate(
        reference_feature_name="/momo/pose",
        feature_interpolation_map={
            "/odometry/filtered": "linear",
        },
    )
    transformed_data = transform(
        data.select("/momo/pose", "/odometry/filtered"),
    )

    print(transformed_data)
>>>>>>> 6e8a1560


if __name__ == "__main__":
    main()<|MERGE_RESOLUTION|>--- conflicted
+++ resolved
@@ -11,11 +11,9 @@
 import logging
 from pathlib import Path
 
-<<<<<<< HEAD
+
 import polars as pl
 
-=======
->>>>>>> 6e8a1560
 import flowcean.cli
 from flowcean.environments.rosbag import RosbagLoader
 from flowcean.transforms import MatchSamplingRate
@@ -29,7 +27,6 @@
 def main() -> None:
     flowcean.cli.initialize_logging()
 
-<<<<<<< HEAD
     if USE_CACHED_ROS_DATA and Path("cached_ros_data.json").exists():
         data = pl.read_json("cached_ros_data.json")
     else:
@@ -69,34 +66,8 @@
             data.write_json(file="cached_ros_data.json")
             print("Cache created")
     print(f"original data: {data}")
-=======
-    environment = RosbagLoader(
-        path="rec_20241021_152106",
-        topics={
-            "/momo/pose": [
-                "pose.position.x",
-                "pose.position.y",
-            ],
-            "/odometry/filtered": [
-                "pose.pose.position.x",
-                "pose.pose.position.y",
-            ],
-        },
-    )
-    data = environment.observe()
-    print(data)
-    transform = MatchSamplingRate(
-        reference_feature_name="/momo/pose",
-        feature_interpolation_map={
-            "/odometry/filtered": "linear",
-        },
-    )
-    transformed_data = transform(
-        data.select("/momo/pose", "/odometry/filtered"),
-    )
 
-    print(transformed_data)
->>>>>>> 6e8a1560
+
 
 
 if __name__ == "__main__":
